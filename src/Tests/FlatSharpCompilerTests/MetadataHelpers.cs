--- conflicted
+++ resolved
@@ -40,12 +40,8 @@
         names.Add(MetadataKeys.ForceWrite);
         names.Add(MetadataKeys.WriteThrough);
         names.Add(MetadataKeys.RpcInterface);
-<<<<<<< HEAD
-        names.Add(MetadataKeys.PreserveFieldCasing);
         names.Add(MetadataKeys.External);
-=======
         names.Add(MetadataKeys.LiteralName);
->>>>>>> 7993a58c
         names.Add(string.Empty);
 
         AllAttributes = string.Join("\r\n", names.Select(x => $"attribute \"{x}\";"));
