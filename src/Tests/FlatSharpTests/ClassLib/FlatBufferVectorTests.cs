--- conflicted
+++ resolved
@@ -109,8 +109,6 @@
                 Assert.Equal(item, ExpectedStringContents[i]);
                 i++;
             }
-<<<<<<< HEAD
-=======
 
             i = 0;
             foreach (var item in this.intVector.Vector)
@@ -125,7 +123,6 @@
                 Assert.Equal(item, ExpectedIntContents[i]);
                 i++;
             }
->>>>>>> f0542b46
         }
 
         [Fact]
@@ -139,13 +136,6 @@
             Assert.False(this.progressiveStringVector.Vector.Contains("foobar"));
             Assert.False(this.progressiveStringVector.Vector.Contains(null));
 
-<<<<<<< HEAD
-            Assert.True(this.intVector.Vector.Contains(1));
-            Assert.False(this.intVector.Vector.Contains(18));
-
-            Assert.True(this.progressiveIntVector.Vector.Contains(1));
-            Assert.False(this.progressiveIntVector.Vector.Contains(18));
-=======
             Assert.False(this.intVector.Vector.Contains(-1));
             Assert.False(this.progressiveIntVector.Vector.Contains(-1));
 
@@ -154,7 +144,6 @@
                 Assert.True(this.intVector.Vector.Contains(i));
                 Assert.True(this.progressiveIntVector.Vector.Contains(i));
             }
->>>>>>> f0542b46
         }
 
         [Fact]
