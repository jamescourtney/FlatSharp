--- conflicted
+++ resolved
@@ -88,10 +88,6 @@
     {
         public static void Main(string[] args)
         {
-<<<<<<< HEAD
-            BenchmarkRunner.Run<MeshServerUseCases>();
-            BenchmarkRunner.Run<StructVectorClone>();
-=======
             //Modified.MeshServerModifiedUseCases m = new Modified.MeshServerModifiedUseCases();
             //m.Setup();
 
@@ -99,7 +95,6 @@
             BenchmarkRunner.Run<Modified.MeshServerModifiedUseCases>();
 
             //BenchmarkRunner.Run<StructVectorClone>();
->>>>>>> ba5524f6
             //FlatSharpGlobalSettings.CollectPooledObjectStackTraces = true;
 
             //var table = new SomeTable
