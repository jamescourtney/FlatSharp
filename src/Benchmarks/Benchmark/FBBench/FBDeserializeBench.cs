--- conflicted
+++ resolved
@@ -31,21 +31,12 @@
 
         [Params(
             FlatBufferDeserializationOption.Lazy,
-<<<<<<< HEAD
-#if !FLATSHARP_6_0_0_OR_GREATER
-            FlatBufferDeserializationOption.PropertyCache,
-            FlatBufferDeserializationOption.VectorCache,
-            FlatBufferDeserializationOption.VectorCacheMutable,
-#else
-            FlatBufferDeserializationOption.Progressive,
-=======
 #if FLATSHARP_6_0_0_OR_GREATER
             FlatBufferDeserializationOption.Progressive,
 #else
             FlatBufferDeserializationOption.PropertyCache,
             FlatBufferDeserializationOption.VectorCache,
             FlatBufferDeserializationOption.VectorCacheMutable,
->>>>>>> f0542b46
 #endif
             FlatBufferDeserializationOption.Greedy,
             FlatBufferDeserializationOption.GreedyMutable
