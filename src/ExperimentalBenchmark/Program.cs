--- conflicted
+++ resolved
@@ -17,98 +17,21 @@
 namespace BenchmarkCore
 {
     using Benchmark.FBBench;
-    using BenchmarkDotNet.Running;
-    using System;
-    using JobKind = BenchmarkDotNet.Attributes.MediumRunJobAttribute;
 
     public class Program
     {
         public static void Main(string[] args)
         {
-<<<<<<< HEAD
-            //    FBSharedStringBench bench = new FBSharedStringBench();
-            //    bench.CacheSize = 800;
-            //    bench.VectorLength = 1000;
-            //    bench.GlobalSetup();
-=======
             FBDeserializeBench bench = new FBDeserializeBench();
             bench.VectorLength = 30;
             bench.DeserializeOption = FlatSharp.FlatBufferDeserializationOption.Lazy;
             bench.TraversalCount = 5;
             bench.GlobalSetup();
->>>>>>> 75e61474
 
-            //    while (true)
-            //    {
-            //        bench.Parse_RepeatedStringVector_WithSharedStrings();
-            //    }
-            BenchmarkRunner.Run<TestBench>();
-        }
-    }
-
-    [JobKind(BenchmarkDotNet.Jobs.RuntimeMoniker.NetCoreApp31)]
-    [JobKind(BenchmarkDotNet.Jobs.RuntimeMoniker.NetCoreApp21)]
-    [JobKind(BenchmarkDotNet.Jobs.RuntimeMoniker.Net47)]
-    //[CsvExporter(BenchmarkDotNet.Exporters.Csv.CsvSeparator.Comma)]
-    public class TestBench
-    {
-        private readonly TestClassDelegate @delegate = new TestClassDelegate(() => { });
-        private readonly TestClassVirtual @virtual = new TestClassFinal();
-
-        [BenchmarkDotNet.Attributes.Benchmark]
-        public void TestWithDelegate()
-        {
-            this.@delegate.DoWork();
-        }
-
-        [BenchmarkDotNet.Attributes.Benchmark]
-        public void TestWithOverride()
-        {
-            this.@virtual.DoWork();
-        }
-    }
-
-    public sealed class TestClassDelegate
-    {
-        private readonly Action action;
-
-        public TestClassDelegate(Action action)
-        {
-            this.action = action;
-        }
-
-        public void DoWork()
-        {
-            Action a = this.action;
-            for (int i = 0; i < 100; ++i)
+            while (true)
             {
-                a();
+                bench.FlatSharp_ParseAndTraverse();
             }
         }
     }
-
-
-    public abstract class TestClassVirtual
-    {
-        public void DoWork()
-        {
-            for (int i = 0; i < 100; ++i)
-            {
-<<<<<<< HEAD
-                this.DoThing();
-=======
-                bench.FlatSharp_ParseAndTraverse();
->>>>>>> 75e61474
-            }
-        }
-
-        protected abstract void DoThing();
-    }
-
-    public sealed class TestClassFinal : TestClassVirtual
-    {
-        protected override void DoThing()
-        {
-        }
-    }
 }