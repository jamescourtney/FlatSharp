--- conflicted
+++ resolved
@@ -2,18 +2,14 @@
   <Import Project="..\common.props" />
   
   <PropertyGroup>
-<<<<<<< HEAD
-    <TargetFrameworks>netstandard2.0;netcoreapp2.1;netstandard2.1</TargetFrameworks>
-=======
     <TargetFrameworks>netstandard2.0;netcoreapp2.1;net5.0</TargetFrameworks>
->>>>>>> 3cfcf5db
     <AssemblyName>FlatSharp.Runtime</AssemblyName>
     <RootNamespace>FlatSharp.Runtime</RootNamespace>
     <Description>FlatSharp is an idiomatic C# implementation of the FlatBuffer serialization format. Use attributes to declare your data contracts!</Description>
     <Nullable>annotations</Nullable>
   </PropertyGroup>
 
-  <PropertyGroup Condition=" '$(TargetFramework)' == 'netstandard2.1' ">
+  <PropertyGroup Condition=" '$(TargetFramework)' == 'net5.0' ">
     <Nullable>enable</Nullable>
   </PropertyGroup>
 
