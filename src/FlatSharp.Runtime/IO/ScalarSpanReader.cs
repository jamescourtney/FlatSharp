--- conflicted
+++ resolved
@@ -101,11 +101,7 @@
         [MethodImpl(MethodImplOptions.AggressiveInlining)]
         public static string ReadString(ReadOnlySpan<byte> span, Encoding encoding)
         {
-<<<<<<< HEAD
-#if NETCOREAPP || NETSTANDARD2_1
-=======
 #if NETCOREAPP || NET5_0
->>>>>>> 3cfcf5db
             return encoding.GetString(span);
 #else
             return encoding.GetString(span.ToArray());
