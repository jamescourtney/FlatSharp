﻿/*
 * Copyright 2020 James Courtney
 *
 * Licensed under the Apache License, Version 2.0 (the "License");
 * you may not use this file except in compliance with the License.
 * You may obtain a copy of the License at
 *
 *     http://www.apache.org/licenses/LICENSE-2.0
 *
 * Unless required by applicable law or agreed to in writing, software
 * distributed under the License is distributed on an "AS IS" BASIS,
 * WITHOUT WARRANTIES OR CONDITIONS OF ANY KIND, either express or implied.
 * See the License for the specific language governing permissions and
 * limitations under the License.
 */
 
namespace FlatSharp.TypeModel
{
    using System;

    /// <summary>
    /// Defines a vector type model for an array vector.
    /// </summary>
    public class ArrayVectorTypeModel : BaseVectorTypeModel
    {
        private ITypeModel itemTypeModel;

        internal ArrayVectorTypeModel(Type vectorType, TypeModelContainer provider) : base(vectorType, provider)
        {
        }

        public override ITypeModel ItemTypeModel => this.itemTypeModel;

        public override string LengthPropertyName => nameof(Array.Length);

        public override void OnInitialize()
        {
            if (!this.ClrType.IsArray)
            {
                throw new InvalidFlatBufferDefinitionException($"Array vectors must contain be arrays. Type = {this.ClrType.FullName}.");
            }

            if (this.ClrType.GetArrayRank() != 1)
            {
                throw new InvalidFlatBufferDefinitionException($"Array vectors may only be single-dimensional.");
            }

            this.itemTypeModel = this.typeModelContainer.CreateTypeModel(this.ClrType.GetElementType());
            if (!this.itemTypeModel.IsValidVectorMember)
            {
                throw new InvalidFlatBufferDefinitionException($"Type '{this.itemTypeModel.ClrType.Name}' is not a valid vector member.");
            }
        }

        public override CodeGeneratedMethod CreateParseMethodBody(ParserCodeGenContext context)
        {
            string body;

            (string vectorClassDef, string vectorClassName) = (null, null);

            if (itemTypeModel.ClrType == typeof(byte))
            {
                // can handle this as memory.
                string method = nameof(InputBufferExtensions.ReadByteMemoryBlock);
                if (this.ClrType == typeof(ReadOnlyMemory<byte>))
                {
                    method = nameof(InputBufferExtensions.ReadByteReadOnlyMemoryBlock);
                }

                string memoryVectorRead = $"{context.InputBufferVariableName}.{method}({context.OffsetVariableName})";
                body = $"return {memoryVectorRead}.ToArray();";
            }
            else
            {
                (vectorClassDef, vectorClassName) = FlatBufferVectorHelpers.CreateFlatBufferVectorSubclass(
                    this.itemTypeModel.ClrType,
<<<<<<< HEAD
                    context.MethodNameMap[this.itemTypeModel.ClrType]);

                string createFlatBufferVector =
                $@"new {vectorClassName}(
                    {context.InputBufferVariableName}, 
                    {context.OffsetVariableName} + {context.InputBufferVariableName}.{nameof(InputBuffer.ReadUOffset)}({context.OffsetVariableName}), 
=======
                    context.InputBufferTypeName,
                    context.MethodNameMap[this.itemTypeModel.ClrType]);

                string createFlatBufferVector =
                $@"new {vectorClassName}<{context.InputBufferTypeName}>(
                    {context.InputBufferVariableName}, 
                    {context.OffsetVariableName} + {context.InputBufferVariableName}.{nameof(InputBufferExtensions.ReadUOffset)}({context.OffsetVariableName}), 
>>>>>>> 75e61474
                    {this.PaddedMemberInlineSize})";

                body = $"return ({createFlatBufferVector}).ToArray();";
            }

            return new CodeGeneratedMethod { MethodBody = body, ClassDefinition = vectorClassDef };
        }
    }
}<|MERGE_RESOLUTION|>--- conflicted
+++ resolved
@@ -74,14 +74,6 @@
             {
                 (vectorClassDef, vectorClassName) = FlatBufferVectorHelpers.CreateFlatBufferVectorSubclass(
                     this.itemTypeModel.ClrType,
-<<<<<<< HEAD
-                    context.MethodNameMap[this.itemTypeModel.ClrType]);
-
-                string createFlatBufferVector =
-                $@"new {vectorClassName}(
-                    {context.InputBufferVariableName}, 
-                    {context.OffsetVariableName} + {context.InputBufferVariableName}.{nameof(InputBuffer.ReadUOffset)}({context.OffsetVariableName}), 
-=======
                     context.InputBufferTypeName,
                     context.MethodNameMap[this.itemTypeModel.ClrType]);
 
@@ -89,7 +81,6 @@
                 $@"new {vectorClassName}<{context.InputBufferTypeName}>(
                     {context.InputBufferVariableName}, 
                     {context.OffsetVariableName} + {context.InputBufferVariableName}.{nameof(InputBufferExtensions.ReadUOffset)}({context.OffsetVariableName}), 
->>>>>>> 75e61474
                     {this.PaddedMemberInlineSize})";
 
                 body = $"return ({createFlatBufferVector}).ToArray();";
