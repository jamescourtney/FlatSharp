﻿/*
 * Copyright 2020 James Courtney
 *
 * Licensed under the Apache License, Version 2.0 (the "License");
 * you may not use this file except in compliance with the License.
 * You may obtain a copy of the License at
 *
 *     http://www.apache.org/licenses/LICENSE-2.0
 *
 * Unless required by applicable law or agreed to in writing, software
 * distributed under the License is distributed on an "AS IS" BASIS,
 * WITHOUT WARRANTIES OR CONDITIONS OF ANY KIND, either express or implied.
 * See the License for the specific language governing permissions and
 * limitations under the License.
 */
 
namespace FlatSharp.TypeModel
{
    using System;
    using System.Collections.Generic;

    /// <summary>
    /// Defines a vector type model for a list vector.
    /// </summary>
    public class ListVectorTypeModel : BaseVectorTypeModel
    {
        private ITypeModel itemTypeModel;
        private bool isReadOnly;

        internal ListVectorTypeModel(Type vectorType, TypeModelContainer provider) : base(vectorType, provider)
        {
        }

        public override ITypeModel ItemTypeModel => this.itemTypeModel;

        public override string LengthPropertyName => nameof(IList<byte>.Count);

        public override void OnInitialize()
        {
            var genericDef = this.ClrType.GetGenericTypeDefinition();
            if (genericDef != typeof(IList<>) && genericDef != typeof(IReadOnlyList<>))
            {
                throw new InvalidFlatBufferDefinitionException($"Cannot build a vector from type: {this.ClrType}. Only List, ReadOnlyList, Memory, ReadOnlyMemory, and Arrays are supported.");
            }

            this.isReadOnly = genericDef == typeof(IReadOnlyList<>);
            this.itemTypeModel = this.typeModelContainer.CreateTypeModel(this.ClrType.GetGenericArguments()[0]);

            if (!this.itemTypeModel.IsValidVectorMember)
            {
                throw new InvalidFlatBufferDefinitionException($"Type '{this.itemTypeModel.ClrType.Name}' is not a valid vector member.");
            }
        }


        public override CodeGeneratedMethod CreateParseMethodBody(ParserCodeGenContext context)
        {
            (string vectorClassDef, string vectorClassName) = FlatBufferVectorHelpers.CreateFlatBufferVectorSubclass(
                this.itemTypeModel.ClrType,
<<<<<<< HEAD
=======
                context.InputBufferTypeName,
>>>>>>> 75e61474
                context.MethodNameMap[this.itemTypeModel.ClrType]);

            string body;

            string createFlatBufferVector =
<<<<<<< HEAD
            $@"new {vectorClassName}(
                    {context.InputBufferVariableName}, 
                    {context.OffsetVariableName} + {context.InputBufferVariableName}.{nameof(InputBuffer.ReadUOffset)}({context.OffsetVariableName}), 
=======
            $@"new {vectorClassName}<{context.InputBufferTypeName}>(
                    {context.InputBufferVariableName}, 
                    {context.OffsetVariableName} + {context.InputBufferVariableName}.{nameof(InputBufferExtensions.ReadUOffset)}({context.OffsetVariableName}), 
>>>>>>> 75e61474
                    {this.PaddedMemberInlineSize})";

            if (context.Options.PreallocateVectors)
            {
                // We just call .ToList(). Note that when full greedy mode is on, these items will be 
                // greedily initialized as we traverse the list. Otherwise, they'll be allocated lazily.
                body = $"({createFlatBufferVector}).FlatBufferVectorToList()";

                if (!context.Options.GenerateMutableObjects)
                {
                    // Finally, if we're not in the business of making mutable objects, then convert the list to read only.
                    body += ".AsReadOnly()";
                }

                body = $"return {body};";
            }
            else
            {
                body = $"return {createFlatBufferVector};";
            }

            return new CodeGeneratedMethod { MethodBody = body, ClassDefinition = vectorClassDef };
        }
    }
}<|MERGE_RESOLUTION|>--- conflicted
+++ resolved
@@ -57,24 +57,15 @@
         {
             (string vectorClassDef, string vectorClassName) = FlatBufferVectorHelpers.CreateFlatBufferVectorSubclass(
                 this.itemTypeModel.ClrType,
-<<<<<<< HEAD
-=======
                 context.InputBufferTypeName,
->>>>>>> 75e61474
                 context.MethodNameMap[this.itemTypeModel.ClrType]);
 
             string body;
 
             string createFlatBufferVector =
-<<<<<<< HEAD
-            $@"new {vectorClassName}(
-                    {context.InputBufferVariableName}, 
-                    {context.OffsetVariableName} + {context.InputBufferVariableName}.{nameof(InputBuffer.ReadUOffset)}({context.OffsetVariableName}), 
-=======
             $@"new {vectorClassName}<{context.InputBufferTypeName}>(
                     {context.InputBufferVariableName}, 
                     {context.OffsetVariableName} + {context.InputBufferVariableName}.{nameof(InputBufferExtensions.ReadUOffset)}({context.OffsetVariableName}), 
->>>>>>> 75e61474
                     {this.PaddedMemberInlineSize})";
 
             if (context.Options.PreallocateVectors)
