﻿/*
 * Copyright 2020 James Courtney
 *
 * Licensed under the Apache License, Version 2.0 (the "License");
 * you may not use this file except in compliance with the License.
 * You may obtain a copy of the License at
 *
 *     http://www.apache.org/licenses/LICENSE-2.0
 *
 * Unless required by applicable law or agreed to in writing, software
 * distributed under the License is distributed on an "AS IS" BASIS,
 * WITHOUT WARRANTIES OR CONDITIONS OF ANY KIND, either express or implied.
 * See the License for the specific language governing permissions and
 * limitations under the License.
 */
 
namespace FlatSharp.TypeModel
{
    using System;

    internal static class FlatBufferVectorHelpers
    {
        public static (string classDef, string className) CreateFlatBufferVectorSubclass(
            ITypeModel itemTypeModel,
            ParserCodeGenContext context)
        {
            Type itemType = itemTypeModel.ClrType;

            string className = $"FlatBufferVector_{Guid.NewGuid():n}";

            context = context with
            {
                InputBufferTypeName = "TInputBuffer",
                InputBufferVariableName = "memory",
                IsOffsetByRef = false,
                TableFieldContextVariableName = "fieldContext",
            };

            var serializeContext = new SerializationCodeGenContext(
                "null",
                "span",
                "default(SpanWriter)",
                "item",
                "0",
                "this.fieldContext",
                false,
                context.SerializeMethodNameMap,
                context.TypeModelContainer,
                context.Options,
                context.AllFieldContexts);

            string writeThroughImpl = serializeContext.GetSerializeInvocation(itemType);
            if (itemTypeModel.SerializeMethodRequiresContext)
            {
                writeThroughImpl = "throw new NotImplementedException()";
            }

            string classDef = $@"
                public sealed class {className}<{context.InputBufferTypeName}> : FlatBufferVector<{itemType.GetGlobalCompilableTypeName()}, {context.InputBufferTypeName}>
                    where {context.InputBufferTypeName} : {nameof(IInputBuffer)}
                {{
                    public {className}(
                        {context.InputBufferTypeName} memory,
                        int offset,
                        int itemSize,
                        in {nameof(TableFieldContext)} fieldContext) : base(memory, offset, itemSize, fieldContext)
                    {{
                    }}

                    protected override void ParseItem(
                        {context.InputBufferTypeName} memory,
                        int offset,
<<<<<<< HEAD
                        int itemSize,
                        {nameof(TableFieldContext)} fieldContext) : base(memory, offset, itemSize, fieldContext)
                    {{
                    }}

                    protected override void ParseItem(
                        {context.InputBufferTypeName} memory,
                        int offset,
                        in {nameof(TableFieldContext)} fieldContext,
                        out {itemType.GetGlobalCompilableTypeName()} item)
                    {{
                        item = {context.GetParseInvocation(itemType)};
                    }}

                    protected override void WriteThrough(
                        {itemType.GetGlobalCompilableTypeName()} {serializeContext.ValueVariableName},
                        Span<byte> {serializeContext.SpanVariableName})
                    {{
                        {writeThroughImpl};
=======
                        in {nameof(TableFieldContext)} fieldContext,
                        out {itemType.GetGlobalCompilableTypeName()} item)
                    {{
                        item = {context.GetParseInvocation(itemType)};
>>>>>>> f0542b46
                    }}
                }}
            ";

            return (classDef, className);
        }

        public static (string classDef, string className) CreateFlatBufferVectorOfUnionSubclass(
            ITypeModel typeModel,
            ParserCodeGenContext context)
        {
            string className = $"FlatBufferUnionVector_{Guid.NewGuid():n}";

            context = context with
            {
                InputBufferTypeName = "TInputBuffer",
                InputBufferVariableName = "memory",
                IsOffsetByRef = true,
                TableFieldContextVariableName = "fieldContext",
                OffsetVariableName = "temp",
            };

            string classDef = $@"
                public sealed class {className}<{context.InputBufferTypeName}> : FlatBufferVectorOfUnion<{typeModel.GetGlobalCompilableTypeName()}, {context.InputBufferTypeName}>
                    where {context.InputBufferTypeName} : {nameof(IInputBuffer)}
                {{
                    public {className}(
                        {context.InputBufferTypeName} memory,
                        int discriminatorOffset,
                        int offsetVectorOffset,
                        in {nameof(TableFieldContext)} fieldContext) : base(memory, discriminatorOffset, offsetVectorOffset, fieldContext)
                    {{
                    }}

                    protected override void ParseItem(
                        {context.InputBufferTypeName} memory,
                        int discriminatorOffset,
                        int offsetOffset,
                        in {nameof(TableFieldContext)} {context.TableFieldContextVariableName},
                        out {typeModel.GetGlobalCompilableTypeName()} item)
                    {{
                        var {context.OffsetVariableName} = (discriminatorOffset, offsetOffset);
                        item = {context.GetParseInvocation(typeModel.ClrType)};
                    }}
                }}
            ";

            return (classDef, className);
        }
    }
}<|MERGE_RESOLUTION|>--- conflicted
+++ resolved
@@ -21,11 +21,9 @@
     internal static class FlatBufferVectorHelpers
     {
         public static (string classDef, string className) CreateFlatBufferVectorSubclass(
-            ITypeModel itemTypeModel,
+            Type itemType,
             ParserCodeGenContext context)
         {
-            Type itemType = itemTypeModel.ClrType;
-
             string className = $"FlatBufferVector_{Guid.NewGuid():n}";
 
             context = context with
@@ -35,25 +33,6 @@
                 IsOffsetByRef = false,
                 TableFieldContextVariableName = "fieldContext",
             };
-
-            var serializeContext = new SerializationCodeGenContext(
-                "null",
-                "span",
-                "default(SpanWriter)",
-                "item",
-                "0",
-                "this.fieldContext",
-                false,
-                context.SerializeMethodNameMap,
-                context.TypeModelContainer,
-                context.Options,
-                context.AllFieldContexts);
-
-            string writeThroughImpl = serializeContext.GetSerializeInvocation(itemType);
-            if (itemTypeModel.SerializeMethodRequiresContext)
-            {
-                writeThroughImpl = "throw new NotImplementedException()";
-            }
 
             string classDef = $@"
                 public sealed class {className}<{context.InputBufferTypeName}> : FlatBufferVector<{itemType.GetGlobalCompilableTypeName()}, {context.InputBufferTypeName}>
@@ -70,32 +49,10 @@
                     protected override void ParseItem(
                         {context.InputBufferTypeName} memory,
                         int offset,
-<<<<<<< HEAD
-                        int itemSize,
-                        {nameof(TableFieldContext)} fieldContext) : base(memory, offset, itemSize, fieldContext)
-                    {{
-                    }}
-
-                    protected override void ParseItem(
-                        {context.InputBufferTypeName} memory,
-                        int offset,
                         in {nameof(TableFieldContext)} fieldContext,
                         out {itemType.GetGlobalCompilableTypeName()} item)
                     {{
                         item = {context.GetParseInvocation(itemType)};
-                    }}
-
-                    protected override void WriteThrough(
-                        {itemType.GetGlobalCompilableTypeName()} {serializeContext.ValueVariableName},
-                        Span<byte> {serializeContext.SpanVariableName})
-                    {{
-                        {writeThroughImpl};
-=======
-                        in {nameof(TableFieldContext)} fieldContext,
-                        out {itemType.GetGlobalCompilableTypeName()} item)
-                    {{
-                        item = {context.GetParseInvocation(itemType)};
->>>>>>> f0542b46
                     }}
                 }}
             ";
