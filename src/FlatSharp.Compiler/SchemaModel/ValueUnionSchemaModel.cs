﻿/*
 * Copyright 2021 James Courtney
 *
 * Licensed under the Apache License, Version 2.0 (the "License");
 * you may not use this file except in compliance with the License.
 * You may obtain a copy of the License at
 *
 *     http://www.apache.org/licenses/LICENSE-2.0
 *
 * Unless required by applicable law or agreed to in writing, software
 * distributed under the License is distributed on an "AS IS" BASIS,
 * WITHOUT WARRANTIES OR CONDITIONS OF ANY KIND, either express or implied.
 * See the License for the specific language governing permissions and
 * limitations under the License.
 */

using System.Linq;
using FlatSharp.Compiler.Schema;
using FlatSharp.CodeGen;
using System.Runtime.InteropServices;
using System.IO;
using System.Reflection.Metadata;

namespace FlatSharp.Compiler.SchemaModel;

public class ValueUnionSchemaModel : BaseSchemaModel
{
    private readonly FlatBufferEnum union;

    private ValueUnionSchemaModel(Schema.Schema schema, FlatBufferEnum union) : base(schema, union.Name, new FlatSharpAttributes(union.Attributes))
    {
        FlatSharpInternal.Assert(union.UnderlyingType.BaseType == BaseType.UType, "Expecting utype");

        this.DeclaringFile = union.DeclarationFile;
        this.union = union;

        this.AttributeValidator.UnsafeUnionValidator = b => AttributeValidationResult.Valid;
    }

    public static bool TryCreate(
        Schema.Schema schema,
        FlatBufferEnum union,
        CompilerOptions context,
        [NotNullWhen(true)] out BaseSchemaModel? model)
    {
        if (union.UnderlyingType.BaseType != BaseType.UType)
        {
            model = null;
            return false;
        }

        model = new ValueUnionSchemaModel(schema, union);

        return true;
    }

    public override FlatBufferSchemaElementType ElementType => FlatBufferSchemaElementType.Union;

    public override string DeclaringFile { get; }

    protected override void OnWriteCode(CodeWriter writer, CompileContext context)
    {
        int maxSize = 0;
        bool generateUnsafeItemsOriginal = context.CompilePass >= CodeWritingPass.LastPass && this.Attributes.UnsafeUnion == true;
        bool generateUnsafeItems = generateUnsafeItemsOriginal;

        HashSet<string> seenTypes = new();
        List<(string resolvedType, EnumVal value, int? size)> innerTypes = new List<(string, EnumVal, int?)>();
        foreach (var inner in this.union.Values.Select(x => x.Value))
        {
            // Skip "none".
            if (inner.Value == 0)
            {
                FlatSharpInternal.Assert(inner.Key == "NONE", "Expecting discriminator 0 to be 'None'");
                continue;
            }

            FlatSharpInternal.Assert(inner.UnionType is not null, "Union type was null");

            long discriminator = inner.Value;
            string typeName = inner.UnionType.ResolveTypeOrElementTypeName(this.Schema, this.Attributes);
            if (!seenTypes.Add(typeName))
            {
                ErrorContext.Current.RegisterError($"FlatSharp unions may not contain duplicate types. Union = {this.FullName}");
                continue;
            }

            int? size = null;
            Type? type = context.PreviousAssembly?.GetType(typeName);

            // Must be a struct.
            if (type?.IsValueType == true && generateUnsafeItems)
            {
                FlatSharpInternal.Assert(type.StructLayoutAttribute is not null, "Struct layout attribute should not be null");
                FlatSharpInternal.Assert(type.StructLayoutAttribute.Size != 0, "Struct layout attribute should have nonzero size");
                size = type.StructLayoutAttribute.Size;
                maxSize = Math.Max(size.Value, maxSize);
            }
            else
            {
                generateUnsafeItems = false;
            }

            innerTypes.Add((typeName, inner, size));
        }

        generateUnsafeItems = generateUnsafeItems && maxSize > 0;

        if (generateUnsafeItemsOriginal && !generateUnsafeItems)
        {
            ErrorContext.Current.RegisterError($"FlatBufferion '{this.FullName}' declares the '{MetadataKeys.UnsafeUnion}' attribute. '{MetadataKeys.UnsafeUnion}' is only valid on unions consisting only of value types.");
        }

        string @unsafe = string.Empty;
        if (generateUnsafeItems)
        {
            @unsafe = "unsafe";
        }

        string interfaceName = $"IFlatBufferUnion<{string.Join(", ", innerTypes.Select(x => x.resolvedType))}>";

        writer.AppendSummaryComment(this.union.Documentation);
        this.Attributes.EmitAsMetadata(writer);
        writer.AppendLine("[System.Runtime.CompilerServices.CompilerGenerated]");
        writer.AppendLine($"public {@unsafe} partial struct {this.Name} : {interfaceName}");
        using (writer.WithBlock())
        {
            // Generate an internal type enum.
            writer.AppendLine("public enum ItemKind : byte");
            using (writer.WithBlock())
            {
                foreach (var item in this.union.Values)
                {
                    writer.AppendLine($"{item.Value.Key} = {item.Value.Value},");
                }
            }

            writer.AppendLine();

            if (generateUnsafeItems)
            {
                writer.AppendLine($"private fixed byte valueBytes[{maxSize}];");
            }
            else
            {
                writer.AppendLine("private readonly object value;");
            }

            writer.AppendLine();
            writer.AppendLine("public ItemKind Kind => (ItemKind)this.Discriminator;");

            writer.AppendLine();
            writer.AppendLine("public byte Discriminator { get; }");

<<<<<<< HEAD
            if (!generateUnsafeItems && context.Options.GenerateMethods)
            {
                string item = this.union.Values.Count == 0 ? " " : $" this.value ";
                writer.AppendLine($"public override string ToString() => $\"{this.Name} {{{{ {{{item}}} }}}}\";");
            }

=======
            int index = 1;
>>>>>>> 53da4199
            foreach (var item in innerTypes)
            {
                Type? propertyClrType = null;
                if (context.CompilePass > CodeWritingPass.Initialization)
                {
                    Type? previousType = context.PreviousAssembly?.GetType(this.FullName);
                    FlatSharpInternal.Assert(previousType is not null, "PreviousType was null");

                    propertyClrType = previousType
                        .GetProperty($"Item{index}", System.Reflection.BindingFlags.Public | System.Reflection.BindingFlags.Instance)?
                        .PropertyType;

                    FlatSharpInternal.Assert(propertyClrType is not null, "Couldn't find property");
                }

                this.WriteConstructor(writer, item.resolvedType, item.value, propertyClrType, generateUnsafeItems);
                this.WriteImplicitOperator(writer, item.resolvedType);
                this.WriteUncheckedGetItemMethod(writer, index, item.resolvedType, item.value, propertyClrType, generateUnsafeItems);

                writer.AppendLine();
                writer.AppendLine($"public {item.resolvedType} {item.value.Key} => this.Item{index};");

                writer.AppendLine();
                writer.AppendLine($"public {item.resolvedType} Item{index}");
                using (writer.WithBlock())
                {
                    writer.AppendLine("get");
                    using (writer.WithBlock())
                    {
                        writer.AppendLine($"if (this.Discriminator != {item.value.Value})");
                        using (writer.WithBlock())
                        {
                            writer.AppendLine($"{typeof(FSThrow).GGCTN()}.{nameof(FSThrow.InvalidOperation_UnionIsNotOfType)}();");
                        }

                        writer.AppendLine($"return this.UncheckedGetItem{index}();");
                    }
                }

                string notNullWhen = string.Empty;
                string nullableReference = string.Empty;

                if (propertyClrType is not null)
                {
                    if (!propertyClrType.IsValueType)
                    {
                        nullableReference = "?";

                        if (context.Options.NullableWarnings == true)
                        {
                            notNullWhen = $"[global::System.Diagnostics.CodeAnalysis.NotNullWhen(true)] ";
                        }
                    }
                }

                writer.AppendLine();
                writer.AppendLine($"public bool TryGet({notNullWhen}out {item.resolvedType}{nullableReference} value)");
                using (writer.WithBlock())
                {
                    writer.AppendLine($"if (this.Discriminator != {item.value.Value})");
                    using (writer.WithBlock())
                    {
                        writer.AppendLine("value = default;");
                        writer.AppendLine("return false;");
                    }

                    writer.AppendLine($"value = this.UncheckedGetItem{index}();");
                    writer.AppendLine("return true;");
                }

                ++index;
            }

            this.WriteAcceptMethod(writer, innerTypes);
            this.WriteMatchMethod(writer, innerTypes);
        }
    }

    private void WriteAcceptMethod(
        CodeWriter writer,
        List<(string resolvedType, EnumVal value, int? size)> components)
    {
        string visitorBaseType = $"IFlatBufferUnionVisitor<TReturn, {string.Join(", ", components.Select(x => x.resolvedType))}>";

        writer.AppendSummaryComment("A convenience interface for implementing a visitor.");
        writer.AppendLine($"public interface Visitor<TReturn> : {visitorBaseType} {{ }}");

        writer.AppendSummaryComment("Accepts a visitor into this FlatBufferUnion. Use a value-type Visitor for maximum performance.");
        writer.AppendLine($"public TReturn Accept<TVisitor, TReturn>(TVisitor visitor)");
        writer.AppendLine($"   where TVisitor : {visitorBaseType}");
        using (writer.WithBlock())
        {
            writer.AppendLine("var disc = this.Discriminator;");
            writer.AppendLine("switch (disc)");
            using (writer.WithBlock())
            {
                int index = 1;
                foreach (var item in components)
                {
                    long value = item.value.Value;
                    writer.AppendLine($"case {value}: return visitor.Visit(this.UncheckedGetItem{index}());");
                    ++index;
                }

                writer.AppendLine($"default:");
                using (writer.IncreaseIndent())
                {
                    writer.AppendLine($"{typeof(FSThrow).GGCTN()}.{nameof(FSThrow.InvalidOperation_InvalidUnionDiscriminator)}<{this.Name}>(disc);");
                    writer.AppendLine("return default(TReturn);");
                }
            }
        }
    }


    private void WriteMatchMethod(
        CodeWriter writer,
        List<(string resolvedType, EnumVal value, int? size)> components)
    {
        List<string> parameters = components.Select(x => $"Func<{x.resolvedType}, TReturn> case{x.value.Key}").ToList();

        writer.AppendSummaryComment(
            "Performs a match operation on this Union.",
            "For cases where performance is important, prefer the Accept method to this one.");
        writer.AppendLine($"public TReturn Match<TReturn>({string.Join(", ", parameters)})");
        using (writer.WithBlock())
        {
            writer.AppendLine("var disc = this.Discriminator;");
            writer.AppendLine("switch (disc)");
            using (writer.WithBlock())
            {
                int index = 1;
                foreach (var item in components)
                {
                    long value = item.value.Value;
                    writer.AppendLine($"case {value}: return case{item.value.Key}(this.UncheckedGetItem{index}());");
                    ++index;
                }

                writer.AppendLine($"default:");
                using (writer.IncreaseIndent())
                {
                    writer.AppendLine($"{typeof(FSThrow).GGCTN()}.{nameof(FSThrow.InvalidOperation_InvalidUnionDiscriminator)}<{this.Name}>(disc);");
                    writer.AppendLine("return default(TReturn);");
                }
            }
        }
    }

    private void WriteUncheckedGetItemMethod(CodeWriter writer, int index, string resolvedType, EnumVal unionValue, Type? propertyType, bool generateUnsafeItems)
    {
        if (propertyType?.IsValueType == true && generateUnsafeItems)
        {
            writer.AppendLine();
            writer.AppendLine($"private {resolvedType} UncheckedGetItem{index}()");
            using (writer.WithBlock())
            {
                writer.AppendLine($"FlatSharpInternal.AssertSizeOf<{resolvedType}>({propertyType.StructLayoutAttribute!.Size});");
                writer.AppendLine($"fixed (byte* pByte = this.valueBytes)");
                using (writer.WithBlock())
                {
                    writer.AppendLine($"var localSpan = new Span<byte>(pByte, {propertyType.StructLayoutAttribute.Size});");
                    writer.AppendLine($"return System.Runtime.InteropServices.MemoryMarshal.Read<{resolvedType}>(localSpan);");
                }
            }
        }
        else
        {
            writer.AppendLine();
            writer.AppendLine($"private {resolvedType} UncheckedGetItem{index}()");
            using (writer.WithBlock())
            {
                writer.AppendLine($"return ({resolvedType})this.value;");
            }
        }
    }

    private void WriteConstructor(CodeWriter writer, string resolvedType, EnumVal unionValue, Type? propertyType, bool generateUnsafeItems)
    {
        writer.AppendLine($"public {this.Name}({resolvedType} value)");
        using (writer.WithBlock())
        {
            if (propertyType?.IsValueType == false)
            {
                writer.AppendLine("if (value is null)");
                using (writer.WithBlock())
                {
                    writer.AppendLine($"{typeof(FSThrow).GGCTN()}.{nameof(FSThrow.ArgumentNull)}(nameof(value));");
                }
            }

            writer.AppendLine($"this.Discriminator = {unionValue.Value};");

            if (generateUnsafeItems && propertyType?.IsValueType == true)
            {
                writer.AppendLine($"FlatSharpInternal.AssertSizeOf<{resolvedType}>({propertyType.StructLayoutAttribute!.Size});");
                writer.AppendLine($"fixed (byte* pByte = this.valueBytes)");
                using (writer.WithBlock())
                {
                    writer.AppendLine($"var localSpan = new Span<byte>(pByte, {propertyType.StructLayoutAttribute.Size});");
                    writer.BeginPreprocessorIf(CSharpHelpers.Net8PreprocessorVariable, "System.Runtime.InteropServices.MemoryMarshal.Write(localSpan, in value);")
                          .Else("System.Runtime.InteropServices.MemoryMarshal.Write(localSpan, ref value);")
                          .Flush();
                }
            }
            else
            {
                writer.AppendLine($"this.value = value;");
            }
        }
    }

    private void WriteImplicitOperator(CodeWriter writer, string resolvedType)
    {
        writer.AppendLine($"public static implicit operator {this.Name}({resolvedType} value)");
        using (writer.WithBlock())
        {
            writer.AppendLine($"return new {this.Name}(value);");
        }
    }
}<|MERGE_RESOLUTION|>--- conflicted
+++ resolved
@@ -152,16 +152,13 @@
             writer.AppendLine();
             writer.AppendLine("public byte Discriminator { get; }");
 
-<<<<<<< HEAD
             if (!generateUnsafeItems && context.Options.GenerateMethods)
             {
                 string item = this.union.Values.Count == 0 ? " " : $" this.value ";
                 writer.AppendLine($"public override string ToString() => $\"{this.Name} {{{{ {{{item}}} }}}}\";");
             }
 
-=======
             int index = 1;
->>>>>>> 53da4199
             foreach (var item in innerTypes)
             {
                 Type? propertyClrType = null;
