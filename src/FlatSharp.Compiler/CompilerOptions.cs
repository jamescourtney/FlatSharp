--- conflicted
+++ resolved
@@ -43,13 +43,10 @@
 
     [Option("debug", Hidden = true, Default = false)]
     public bool Debug { get; set; }
-<<<<<<< HEAD
+    
+    [Option("unity-assembly-path", HelpText = "Path to assembly (e.g. UnityEngine.dll) which enables Unity support.")]
+    public string? UnityAssemblyPath { get; set; }
 
     [Option("instrument", Hidden = true, Default = false)]
     public bool Instrument { get; set; }
-=======
-    
-    [Option("unity-assembly-path", HelpText = "Path to assembly (e.g. UnityEngine.dll) which enables Unity support.")]
-    public string? UnityAssemblyPath { get; set; }
->>>>>>> be39bfb1
 }