--- conflicted
+++ resolved
@@ -623,11 +623,7 @@
         }
         finally
         {
-<<<<<<< HEAD
-            if (options.PrettyPrint && csharp is not null)
-=======
             if (csharp is not null && options.PrettyPrint)
->>>>>>> eacf3255
             {
                 csharp = Instrument("PrettyPrint", options, () => RoslynSerializerGenerator.GetFormattedText(csharp));
             }
